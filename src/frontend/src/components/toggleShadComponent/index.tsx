--- conflicted
+++ resolved
@@ -32,12 +32,8 @@
         style={{
           transform: `scaleX(${scaleX}) scaleY(${scaleY})`,
         }}
-<<<<<<< HEAD
         disabled={disabled}
-        className="data-[state=unchecked]:bg-slate-500"
-=======
         className=""
->>>>>>> d91451cb
         checked={enabled}
         onCheckedChange={(x: boolean) => {
           setEnabled(x);
