--- conflicted
+++ resolved
@@ -26,11 +26,7 @@
 }): JSX.Element {
   const { updateSSEData, isBuilding, setIsBuilding, sseData } = useSSE();
   const { reactFlowInstance } = useContext(typesContext);
-<<<<<<< HEAD
-  const { setTabsState, saveFlow } = useContext(TabsContext);
-=======
-  const { setTabsState } = useContext(FlowsContext);
->>>>>>> 34131000
+  const { setTabsState, saveFlow } = useContext(FlowsContext);
   const { setErrorData, setSuccessData } = useContext(alertContext);
   const [isIconTouched, setIsIconTouched] = useState(false);
   const eventClick = isBuilding ? "pointer-events-none" : "";
