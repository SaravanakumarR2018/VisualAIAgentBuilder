import { useEffect, useState } from "react";
import CodeAreaModal from "../../modals/codeAreaModal";
import { CodeAreaComponentType } from "../../types/components";

import IconComponent from "../genericIconComponent";

export default function CodeAreaComponent({
  value,
  onChange,
  disabled,
  editNode = false,
  nodeClass,
  dynamic,
  setNodeClass,
<<<<<<< HEAD
  id = "",
=======
  readonly = false,
>>>>>>> c3c78aab
}: CodeAreaComponentType) {
  const [myValue, setMyValue] = useState(
    typeof value == "string" ? value : JSON.stringify(value)
  );
  useEffect(() => {
    if (disabled) {
      setMyValue("");
      onChange("");
    }
  }, [disabled, onChange]);

  useEffect(() => {
    setMyValue(typeof value == "string" ? value : JSON.stringify(value));
  }, [value]);

  return (
    <div className={disabled ? "pointer-events-none w-full " : " w-full"}>
      <CodeAreaModal
        readonly={readonly}
        dynamic={dynamic}
        value={myValue}
        nodeClass={nodeClass}
        setNodeClass={setNodeClass!}
        setValue={(value: string) => {
          setMyValue(value);
          onChange(value);
        }}
      >
        <div className="flex w-full items-center">
          <span
            id={id}
            className={
              editNode
                ? "input-edit-node input-dialog"
                : (disabled ? " input-disable input-ring " : "") +
                  " primary-input text-muted-foreground "
            }
          >
            {myValue !== "" ? myValue : "Type something..."}
          </span>
          {!editNode && (
            <IconComponent
              name="ExternalLink"
              className={
                "icons-parameters-comp" +
                (disabled ? " text-ring" : " hover:text-accent-foreground")
              }
            />
          )}
        </div>
      </CodeAreaModal>
    </div>
  );
}<|MERGE_RESOLUTION|>--- conflicted
+++ resolved
@@ -12,11 +12,8 @@
   nodeClass,
   dynamic,
   setNodeClass,
-<<<<<<< HEAD
   id = "",
-=======
   readonly = false,
->>>>>>> c3c78aab
 }: CodeAreaComponentType) {
   const [myValue, setMyValue] = useState(
     typeof value == "string" ? value : JSON.stringify(value)
