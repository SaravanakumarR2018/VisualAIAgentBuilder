import { useState } from "react";
import IconComponent from "../../../../components/genericIconComponent";
import ShadTooltip from "../../../../components/shadTooltipComponent";
import { Button } from "../../../../components/ui/button";
import { Checkbox } from "../../../../components/ui/checkbox";
import { cn } from "../../../../utils/utils";

type HeaderComponentProps = {
  handleSelectAll: (select) => void;
  handleDelete: () => void;
  handleDuplicate: () => void;
  handleExport: () => void;
  disableFunctions: boolean;
};

const HeaderComponent = ({
  handleSelectAll,
  handleDelete,
  handleDuplicate,
  handleExport,
  disableFunctions,
}: HeaderComponentProps) => {
  const [shouldSelectAll, setShouldSelectAll] = useState(true);

  const handleClick = () => {
    handleSelectAll(shouldSelectAll);
    setShouldSelectAll((prevState) => !prevState);
  };

  return (
    <>
      <div className="flex w-full items-center justify-between gap-4">
        <div className="flex items-center justify-self-start">
          <a onClick={handleClick} className="cursor-pointer text-sm">
            <div className="flex items-center space-x-2">
              <Checkbox checked={!shouldSelectAll} id="terms" />
              <span className="label text-sm font-medium leading-none peer-disabled:cursor-not-allowed peer-disabled:opacity-70">
                {shouldSelectAll ? "Select All" : "Unselect All"}
              </span>
            </div>
          </a>
        </div>
        <div className="flex items-center gap-2">
          <div>
            <ShadTooltip
              content={
                disableFunctions ? (
                  <span>Select items to export</span>
                ) : (
                  <span>Export selected items</span>
                )
              }
            >
              <Button
                variant="none"
                size="none"
                onClick={handleExport}
                disabled={disableFunctions}
              >
                <IconComponent
                  name="FileDown"
                  className={cn("h-5 w-5 text-primary transition-all")}
                />
              </Button>
            </ShadTooltip>
          </div>
          <div>
            <ShadTooltip
              content={
                disableFunctions ? (
                  <span>Select items to duplicate</span>
                ) : (
                  <span>Duplicate selected items</span>
                )
              }
            >
              <Button
                variant="none"
                size="none"
                onClick={handleDuplicate}
                disabled={disableFunctions}
              >
                <IconComponent
                  name="Copy"
                  className={cn("h-5 w-5 text-primary transition-all")}
                />
              </Button>
            </ShadTooltip>
          </div>
          <div>
            <ShadTooltip
              content={
                disableFunctions ? (
                  <span>Select items to delete</span>
                ) : (
                  <span>Delete selected items</span>
                )
              }
            >
              <Button
                variant="none"
                size="none"
                onClick={handleDelete}
                disabled={disableFunctions}
              >
                <IconComponent
                  name="Trash2"
                  className={cn(
                    "h-5 w-5 text-primary transition-all",
<<<<<<< HEAD
                    disableFunctions ? "" : "hover:text-status-red"
=======
                    disableFunctions ? "" : "hover:text-status-red",
>>>>>>> 6716a90c
                  )}
                />
              </Button>
            </ShadTooltip>
          </div>
        </div>
      </div>
    </>
  );
};
export default HeaderComponent;<|MERGE_RESOLUTION|>--- conflicted
+++ resolved
@@ -107,11 +107,7 @@
                   name="Trash2"
                   className={cn(
                     "h-5 w-5 text-primary transition-all",
-<<<<<<< HEAD
-                    disableFunctions ? "" : "hover:text-status-red"
-=======
                     disableFunctions ? "" : "hover:text-status-red",
->>>>>>> 6716a90c
                   )}
                 />
               </Button>
