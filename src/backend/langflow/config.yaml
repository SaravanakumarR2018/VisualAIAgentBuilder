--- conflicted
+++ resolved
@@ -42,11 +42,8 @@
   - IMSDbLoader
   - GitbookLoader
   - ReadTheDocsLoader
-<<<<<<< HEAD
   - SlackDirectoryLoader
-=======
   - NotionDirectoryLoader
->>>>>>> 77c00c78
 embeddings:
   - OpenAIEmbeddings
   - HuggingFaceEmbeddings
